--- conflicted
+++ resolved
@@ -10,58 +10,8 @@
 from ._utils import _open_by_engine, _array_by_engine
 from .data import gen_affine
 
-<<<<<<< HEAD
+
 __all__ = ['to_gtiffs', 'to_mb_gtiff', 'upsample_gtiff']
-=======
-__all__ = ['geojson_to_shapefile', 'to_gtiffs', 'to_mb_gtiff', 'upsample_gtiff', 'tif_to_nc']
-
-
-def geojson_to_shapefile(geojson: dict, savepath: str) -> None:
-    """
-    Turns a valid dict, json, or geojson containing polygon data in a geographic coordinate system into a shapefile
-
-    Args:
-        geojson: a valid geojson as a dictionary or json python object. try json.loads for strings
-        savepath: the full file path to save the shapefile to, including the file_name.shp
-    """
-    # create the shapefile
-    fileobject = shapefile.Writer(target=savepath, shpType=shapefile.POLYGON, autoBalance=True)
-
-    # label all the columns in the .dbf
-    geomtype = geojson['features'][0]['geometry']['type']
-    if geojson['features'][0]['properties']:
-        for attribute in geojson['features'][0]['properties']:
-            fileobject.field(str(attribute), 'C', '30')
-    else:
-        fileobject.field('Name', 'C', '50')
-
-    # add the geometry and attribute data
-    for feature in geojson['features']:
-        # record the geometry
-        if geomtype == 'Polygon':
-            fileobject.poly(polys=feature['geometry']['coordinates'])
-        elif geomtype == 'MultiPolygon':
-            for i in feature['geometry']['coordinates']:
-                fileobject.poly(polys=i)
-
-        # record the attributes in the .dbf
-        if feature['properties']:
-            fileobject.record(**feature['properties'])
-        else:
-            fileobject.record('unknown')
-
-    # close writing to the shapefile
-    fileobject.close()
-
-    # create a prj file
-    if savepath.endswith('.shp'):
-        savepath.replace('.shp', '')
-    with open(savepath + '.prj', 'w') as prj:
-        prj.write('GEOGCS["WGS 84",DATUM["WGS_1984",SPHEROID["WGS 84",6378137,298.257223563]],'
-                  'PRIMEM["Greenwich",0],UNIT["degree",0.0174532925199433]]')
-
-    return
->>>>>>> f7b17ef3
 
 
 def to_gtiffs(files: list,
